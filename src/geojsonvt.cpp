--- conflicted
+++ resolved
@@ -186,13 +186,8 @@
     return total;
 }
 
-<<<<<<< HEAD
 std::vector<ProjectedFeature> GeoJSONVT::convertFeatures(const std::string& data, const Options & options) {
-#ifdef DEBUG
-=======
-std::vector<ProjectedFeature> GeoJSONVT::convertFeatures(const std::string& data, Options options) {
-#ifdef DEBUG_TIMER
->>>>>>> 92c32eb7
+#ifdef DEBUG_TIMER
     Timer timer;
 #endif
 
@@ -249,12 +244,7 @@
 #endif
             tiles[id] = Tile::createTile(features, z2, x, y, tileTolerance, (z == options.maxZoom));
             tile = &tiles[id];
-<<<<<<< HEAD
-#ifdef DEBUG
-=======
-
-#ifdef DEBUG_TIMER
->>>>>>> 92c32eb7
+#ifdef DEBUG_TIMER
             printf("tile z%i-%i-%i (features: %i, points: %i, simplified: %i)\n", z, x, y,
                    tile->numFeatures, tile->numPoints, tile->numSimplified);
             timer.report("creation");
